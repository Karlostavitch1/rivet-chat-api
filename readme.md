--- conflicted
+++ resolved
@@ -140,12 +140,10 @@
 ## 3.3 Additional debugging
 You can send data to an "raise event" node with id "debugger" to log the data to the console. This is useful if you run the graphs in the cloud.
 
-<<<<<<< HEAD
-## 3.4 CORS issues
-If you are using the API from another domain you might run into CORS errors. To fix this you can add `ACCESS_CONTROL_ALLOW_ORIGIN` to the environment variables (e.g. "*")
-=======
 ## 3.4 Streaming output to the API
 Generally you can potentially use any node as output, but currently only nodes that either stream the output (chat nodes) or provide a clear output value (e.g. text node, object node) are supported. All nodes that shall be made available need to be renamed to "output"
 
 Non-Streaming output will still be streamed (but very quickly) by the rivet-chat-api for a better user experience.
->>>>>>> b20b5f01
+
+## 3.5 CORS issues
+If you are using the API from another domain you might run into CORS errors. To fix this you can add `ACCESS_CONTROL_ALLOW_ORIGIN` to the environment variables (e.g. "*")